{
  "name": "website",
  "version": "1.0.0",
  "type": "module",
  "private": true,
  "scripts": {
    "build": "next build && next-sitemap --config next-sitemap.config.cjs && next build",
    "dev": "next",
    "start": "next start"
  },
  "dependencies": {
    "lottie-web": "^5.11.0",
    "@theguild/components": "^6.0.1",
    "next": "^14.0.0",
    "next-sitemap": "^4.2.3",
    "react": "^18.2.0",
    "react-dom": "^18.2.0"
  },
  "devDependencies": {
    "@theguild/algolia": "2.1.0",
    "@theguild/tailwind-config": "0.3.0",
<<<<<<< HEAD
    "@types/node": "20.10.2",
    "@types/react": "18.2.40",
    "typescript": "5.3.3"
=======
    "@types/node": "20.10.4",
    "@types/react": "18.2.42",
    "typescript": "5.3.2"
>>>>>>> 5e2280f3
  },
  "resolutions": {
    "hast-util-to-estree": "^3.0.0"
  }
}<|MERGE_RESOLUTION|>--- conflicted
+++ resolved
@@ -19,15 +19,9 @@
   "devDependencies": {
     "@theguild/algolia": "2.1.0",
     "@theguild/tailwind-config": "0.3.0",
-<<<<<<< HEAD
-    "@types/node": "20.10.2",
-    "@types/react": "18.2.40",
-    "typescript": "5.3.3"
-=======
     "@types/node": "20.10.4",
     "@types/react": "18.2.42",
-    "typescript": "5.3.2"
->>>>>>> 5e2280f3
+    "typescript": "5.3.3"
   },
   "resolutions": {
     "hast-util-to-estree": "^3.0.0"
