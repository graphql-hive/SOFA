/* eslint sort-keys: error */
<<<<<<< HEAD
import { defineConfig } from '@theguild/components';

export default defineConfig({
  siteName: 'SOFA',
  docsRepositoryBase:
    'https://github.com/Urigo/SOFA/tree/master/website',
=======
import { defineConfig, Giscus, useTheme } from '@theguild/components';
import { useRouter } from 'next/router';

export default defineConfig({
  docsRepositoryBase: 'https://github.com/Urigo/SOFA/tree/master/website',
  main({ children }) {
    const { resolvedTheme } = useTheme();
    const { route } = useRouter();

    const comments = route !== '/' && (
      <Giscus
        // ensure giscus is reloaded when client side route is changed
        key={route}
        repo="Urigo/SOFA"
        repoId="MDEwOlJlcG9zaXRvcnkxNjA1NDIzMDU="
        category="Docs Discussions"
        categoryId="DIC_kwDOCZGuYc4CSDSU"
        mapping="pathname"
        theme={resolvedTheme}
      />
    );
    return (
      <>
        {children}
        {comments}
      </>
    );
  },
  siteName: 'SOFA',
>>>>>>> da24a952
});<|MERGE_RESOLUTION|>--- conflicted
+++ resolved
@@ -1,12 +1,4 @@
 /* eslint sort-keys: error */
-<<<<<<< HEAD
-import { defineConfig } from '@theguild/components';
-
-export default defineConfig({
-  siteName: 'SOFA',
-  docsRepositoryBase:
-    'https://github.com/Urigo/SOFA/tree/master/website',
-=======
 import { defineConfig, Giscus, useTheme } from '@theguild/components';
 import { useRouter } from 'next/router';
 
@@ -36,5 +28,4 @@
     );
   },
   siteName: 'SOFA',
->>>>>>> da24a952
 });