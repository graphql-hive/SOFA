--- conflicted
+++ resolved
@@ -1,11 +1,8 @@
-<<<<<<< HEAD
-=======
 ---
 title: GraphQL vs REST
 description: "Sofa API: A GraphQL library to create fully RESTful and configurable API gateway. Get benefits of GraphQL and REST, support existing clients and generate documentation. Try now! #GraphQL #Sofa"
 ---
 
->>>>>>> da24a952
 # Getting Started
 
 An open source library you install on your GraphQL server to create a fully RESTful and configurable API gateway.
@@ -22,11 +19,7 @@
 
 Install Sofa:
 
-<<<<<<< HEAD
-```sh
-=======
 ```sh npm2yarn
->>>>>>> da24a952
 npm i sofa-api
 ```
 
