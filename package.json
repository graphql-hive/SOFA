--- conflicted
+++ resolved
@@ -11,17 +11,6 @@
   "module": "dist/esm/index.js",
   "exports": {
     ".": {
-<<<<<<< HEAD
-      "require": "./dist/index.js",
-      "import": "./dist/index.mjs",
-      "types": "./dist/index.d.ts"
-    },
-    "./*": {
-      "require": "./dist/*.js",
-      "import": "./dist/*.mjs",
-      "types": "./dist/*.d.ts"
-    }
-=======
       "require": {
         "types": "./dist/typings/index.d.cts",
         "default": "./dist/cjs/index.js"
@@ -36,7 +25,6 @@
       }
     },
     "./package.json": "./package.json"
->>>>>>> 03b0ccf5
   },
   "typings": "dist/typings/index.d.ts",
   "typescript": {
