import {
  VariableDefinitionNode,
  GraphQLSchema,
  TypeNode,
  isScalarType,
  isEqualType,
  GraphQLBoolean,
  isInputObjectType,
  Kind,
} from 'graphql';
import { isNil } from './common';

export function parseVariable({
  value,
  variable,
  schema,
}: {
  value: any;
  variable: VariableDefinitionNode;
  schema: GraphQLSchema;
}) {
<<<<<<< HEAD
  if (isNil(value)) {
    return;
=======
  if (value !== undefined || value !== null) {
    return resolveVariable({
      value,
      type: variable.type,
      schema,
    });
>>>>>>> d3788bdc
  }

  return resolveVariable({
    value,
    type: variable.type,
    schema,
  });
}

function resolveVariable({
  value,
  type,
  schema,
}: {
  value: any;
  type: TypeNode;
  schema: GraphQLSchema;
}): any | any[] {
  if (type.kind === Kind.NAMED_TYPE) {
    const namedType = schema.getType(type.name.value);

    if (isScalarType(namedType)) {
      // GraphQLBoolean.serialize expects a boolean or a number only
      if (isEqualType(GraphQLBoolean, namedType)) {
        // we don't support TRUE
        value = value === 'true';
      }

      return namedType.serialize(value);
    }

    if (isInputObjectType(namedType)) {
      return value && typeof value === 'object' ? value : JSON.parse(value);
    }

    return value;
  }

  if (type.kind === Kind.LIST_TYPE) {
    return (value as any[]).map(val =>
      resolveVariable({
        value: val,
        type: type.type,
        schema,
      })
    );
  }

  if (type.kind === Kind.NON_NULL_TYPE) {
    return resolveVariable({
      value: value,
      type: type.type,
      schema,
    });
  }
}<|MERGE_RESOLUTION|>--- conflicted
+++ resolved
@@ -19,17 +19,8 @@
   variable: VariableDefinitionNode;
   schema: GraphQLSchema;
 }) {
-<<<<<<< HEAD
   if (isNil(value)) {
     return;
-=======
-  if (value !== undefined || value !== null) {
-    return resolveVariable({
-      value,
-      type: variable.type,
-      schema,
-    });
->>>>>>> d3788bdc
   }
 
   return resolveVariable({
