--- conflicted
+++ resolved
@@ -10,15 +10,12 @@
 import { StartSubscriptionEvent, SubscriptionManager } from './subscriptions';
 import { logger } from './logger';
 
-<<<<<<< HEAD
 export type ErrorHandler = (
   res: express.Response,
   error: ReadonlyArray<Error>
 ) => void;
-=======
-export type ErrorHandler = (res: express.Response, error: any) => void;
+
 export type ExpressMethod = 'get' | 'post' | 'put' | 'delete' | 'patch';
->>>>>>> 06a9198b
 
 export function createRouter(sofa: Sofa): express.Router {
   logger.debug('[Sofa] Creating router');
